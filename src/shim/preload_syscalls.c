// Defines system call wrappers: functions that are documented in man section 2. (See `man man`).
// This file defines the symbols that will be included in the preload library,
// and we redirect to the syscall() function to actually handle them.

// We include this header to get the SYS_xxx definitions, but we want to avoid including any
// other headers because they could cause conflicts with our definitions below.
#include <sys/syscall.h>

// External declarations, to minimize the headers we need to include.
long syscall(long n, ...);

// Defines a thin wrapper function `func_name` that invokes the syscall `syscall_name`.
#define INTERPOSE_REMAP(func_name, syscall_name)                                                   \
    long func_name(long a, long b, long c, long d, long e, long f) {                               \
        return syscall(SYS_##syscall_name, a, b, c, d, e, f);                                      \
    }

// Defines a thin wrapper whose function name 'func_name' is the same as the syscall name.
#define INTERPOSE(func_name) INTERPOSE_REMAP(func_name, func_name)

<<<<<<< HEAD
    // r8, r9, and r10 aren't supported as register-constraints in
    // extended asm templates. We have to use [local register
    // variables](https://gcc.gnu.org/onlinedocs/gcc/Local-Register-Variables.html)
    // instead. Calling any functions in between the register assignment and the
    // asm template could clobber these registers, which is why we don't do the
    // assignment directly above.
    register long r10 __asm__("r10") = arg4;
    register long r8 __asm__("r8") = arg5;
    register long r9 __asm__("r9") = arg6;
    __asm__ __volatile__(
        "syscall"
        : "=a"(rv)
        : "a"(n), "D"(arg1), "S"(arg2), "d"(arg3), "r"(r10), "r"(r8), "r"(r9)
        : "rcx", "r11", "memory");
    return shadow_retval_to_errno(rv);
}

// Handle to the real syscall function, initialized once at load-time for
// thread-safety.
static long _real_syscall(long n, ...) {
    va_list args;
    va_start(args, n);
    long rv = _vreal_syscall(n, args);
    va_end(args);
    return rv;
}

void shadow_intercepted_gettime(struct timespec *t) {
    shim_disableInterposition();
    clock_gettime(CLOCK_REALTIME, t);
    shim_enableInterposition();
}

static SysCallReg _shadow_syscall_event(const ShimEvent* syscall_event) {

    ShMemBlock ipc_blk = shim_thisThreadEventIPCBlk();

    debug("sending syscall %ld event on %p", syscall_event->event_data.syscall.syscall_args.number,
          ipc_blk.p);

    shimevent_sendEventToShadow(ipc_blk.p, syscall_event);
    SysCallReg rv = {0};

    // By default we assume Shadow will return quickly, and so should spin
    // rather than letting the OS block this thread.
    bool spin = true;
    while (true) {
        debug("waiting for event on %p", ipc_blk.p);
        ShimEvent res = {0};
        shimevent_recvEventFromShadow(ipc_blk.p, &res, spin);
        debug("got response of type %d on %p", res.event_id, ipc_blk.p);
        // Reset spin-flag to true. (May have been set to false by a SHD_SHIM_EVENT_BLOCK in the
        // previous iteration)
        spin = true;
        switch (res.event_id) {
            case SHD_SHIM_EVENT_BLOCK: {
                // Loop again, this time relinquishing the CPU while waiting for the next message.
                spin = false;
                // Ack the message.
                shimevent_sendEventToShadow(ipc_blk.p, &res);
                break;
            }
            case SHD_SHIM_EVENT_SYSCALL_COMPLETE: {
                // Use provided result.
                SysCallReg rv = res.event_data.syscall_complete.retval;
                shimlogger_set_simulation_nanos(
                    res.event_data.syscall_complete.simulation_nanos);
                return rv;
            }
            case SHD_SHIM_EVENT_SYSCALL_DO_NATIVE: {
                // Make the original syscall ourselves and use the result.
                SysCallReg rv = res.event_data.syscall_complete.retval;
                const SysCallReg* regs =
                    syscall_event->event_data.syscall.syscall_args.args;
                rv.as_i64 = _real_syscall(
                    syscall_event->event_data.syscall.syscall_args.number,
                    regs[0].as_u64, regs[1].as_u64, regs[2].as_u64,
                    regs[3].as_u64, regs[4].as_u64, regs[5].as_u64);
                return rv;
            }
            case SHD_SHIM_EVENT_SYSCALL: {
                // Make the requested syscall ourselves and return the result
                // to Shadow.
                const SysCallReg* regs =
                    res.event_data.syscall.syscall_args.args;
                long syscall_rv = _real_syscall(
                    res.event_data.syscall.syscall_args.number, regs[0].as_u64,
                    regs[1].as_u64, regs[2].as_u64, regs[3].as_u64,
                    regs[4].as_u64, regs[5].as_u64);
                // Recover the true syscall return value from errno in the case
                // of an error.
                if (syscall_rv == -1) {
                    syscall_rv = -errno;
                }
                ShimEvent syscall_complete_event = {
                    .event_id = SHD_SHIM_EVENT_SYSCALL_COMPLETE,
                    .event_data.syscall_complete.retval.as_i64 = syscall_rv,
                };
                shimevent_sendEventToShadow(ipc_blk.p, &syscall_complete_event);
                break;
            }
            case SHD_SHIM_EVENT_CLONE_REQ:
                shim_shmemHandleClone(&res);
                shim_shmemNotifyComplete(ipc_blk.p);
                break;
            case SHD_SHIM_EVENT_CLONE_STRING_REQ:
                shim_shmemHandleCloneString(&res);
                shim_shmemNotifyComplete(ipc_blk.p);
                break;
            case SHD_SHIM_EVENT_WRITE_REQ:
                shim_shmemHandleWrite(&res);
                shim_shmemNotifyComplete(ipc_blk.p);
                break;
            case SHD_SHIM_EVENT_SHMEM_COMPLETE:
                shim_shmemNotifyComplete(ipc_blk.p);
                break;
            default: {
                error("Got unexpected event %d", res.event_id);
                abort();
            }
        }
    }
}

static long _vshadow_syscall(long n, va_list args) {
    shim_disableInterposition();
    ShimEvent e = {
        .event_id = SHD_SHIM_EVENT_SYSCALL,
        .event_data.syscall.syscall_args.number = n,
    };
    SysCallReg* regs = e.event_data.syscall.syscall_args.args;
    for (int i = 0; i < 6; ++i) {
        regs[i].as_u64 = va_arg(args, uint64_t);
    }
    long rv = shadow_retval_to_errno(_shadow_syscall_event(&e).as_i64);
    shim_enableInterposition();
    return rv;
}

long syscall(long n, ...) {
    shim_ensure_init();
    // Ensure that subsequent stack frames are on a different page than any
    // local variables passed through to the syscall. This ensures that even
    // if any of the syscall arguments are pointers, and those pointers cause
    // shadow to remap the pages containing those pointers, the shim-side stack
    // frames doing that work won't get their memory remapped out from under
    // them.
    void *padding = alloca(sysconf(_SC_PAGE_SIZE));

    // Ensure that the compiler doesn't optimize away `padding`.
    __asm__ __volatile__("" :: "m" (padding));

    va_list(args);
    va_start(args, n);
    long rv;
    if (shim_interpositionEnabled()) {
        debug("Making interposed syscall %ld", n);
        rv = _vshadow_syscall(n, args);
    } else {
        debug("Making real syscall %ld", n);
        rv = _vreal_syscall(n, args);
    }
    va_end(args);
    return rv;
}

// General-case macro for defining a thin wrapper function `fnname` that invokes
// the syscall `sysname`.
#define REMAP(type, fnname, sysname, params, ...)                                                  \
    type fnname params { return (type)syscall(SYS_##sysname, ##__VA_ARGS__); }

// Same as `REMAP`, but the wrapper function is named after the syscall name.
#define NOREMAP(type, sysname, params, ...) REMAP(type, sysname, sysname, params, ##__VA_ARGS__)

// Sorted by function name (e.g. using `sort -t',' -k2`).
=======
// Function definitions for the preloaded functions.
// Note: send() and recv() are preloaded in preload_libraries.c
>>>>>>> cd42474d
// clang-format off
INTERPOSE_REMAP(__fcntl, fcntl);
INTERPOSE_REMAP(creat64, creat);
INTERPOSE_REMAP(fallocate64, fallocate);
INTERPOSE_REMAP(fcntl64, fcntl);
INTERPOSE_REMAP(mmap64, mmap);
INTERPOSE_REMAP(open64, open);
INTERPOSE(accept);
INTERPOSE(accept4);
INTERPOSE(bind);
INTERPOSE(brk);
INTERPOSE(clock_gettime);
INTERPOSE(close);
INTERPOSE(connect);
INTERPOSE(creat);
INTERPOSE(dup);
INTERPOSE(epoll_create);
INTERPOSE(epoll_create1);
INTERPOSE(epoll_ctl);
INTERPOSE(epoll_wait);
INTERPOSE(eventfd);
INTERPOSE(eventfd2);
INTERPOSE(faccessat);
INTERPOSE(fadvise64);
INTERPOSE(fallocate);
INTERPOSE(fchdir);
INTERPOSE(fchmod);
INTERPOSE(fchmodat);
INTERPOSE(fchown);
INTERPOSE(fchownat);
INTERPOSE(fcntl);
INTERPOSE(fdatasync);
INTERPOSE(fgetxattr);
INTERPOSE(flistxattr);
INTERPOSE(flock);
INTERPOSE(fremovexattr);
INTERPOSE(fsetxattr);
INTERPOSE(fstat);
INTERPOSE(fstatfs);
INTERPOSE(fsync);
INTERPOSE(ftruncate);
INTERPOSE(futimesat);
INTERPOSE(getdents);
INTERPOSE(getdents64);
INTERPOSE(getpeername);
INTERPOSE(getpid);
INTERPOSE(getppid);
INTERPOSE(gettid);
INTERPOSE(getrandom);
INTERPOSE(get_robust_list);
INTERPOSE(getsockname);
INTERPOSE(getsockopt);
INTERPOSE(gettimeofday);
INTERPOSE(ioctl);
INTERPOSE(kill);
INTERPOSE(linkat);
INTERPOSE(listen);
INTERPOSE(lseek);
INTERPOSE(mkdirat);
INTERPOSE(mknodat);
INTERPOSE(mmap);
#ifdef SYS_mmap2
INTERPOSE(mmap2);
#endif
INTERPOSE(mprotect);
INTERPOSE(mremap);
INTERPOSE(munmap);
INTERPOSE(nanosleep);
INTERPOSE(newfstatat);
INTERPOSE(open);
INTERPOSE(openat);
INTERPOSE(pipe);
INTERPOSE(pipe2);
INTERPOSE(poll);
INTERPOSE(ppoll);
INTERPOSE(prctl);
INTERPOSE(pread64);
INTERPOSE(preadv);
#ifdef SYS_preadv2
INTERPOSE(preadv2);
#endif
#ifdef SYS_prlimit
INTERPOSE(prlimit);
#endif
#ifdef SYS_prlimit64
INTERPOSE(prlimit64);
#endif
INTERPOSE(pwrite64);
INTERPOSE(pwritev);
#ifdef SYS_pwritev2
INTERPOSE(pwritev2);
#endif
INTERPOSE(read);
INTERPOSE(readahead);
INTERPOSE(readlinkat);
INTERPOSE(readv);
INTERPOSE(recvfrom);
INTERPOSE(renameat);
INTERPOSE(renameat2);
INTERPOSE(sendto);
INTERPOSE(setsockopt);
INTERPOSE(set_robust_list);
INTERPOSE(set_tid_address);
INTERPOSE(shutdown);
INTERPOSE(socket);
INTERPOSE(socketpair);
#ifdef SYS_statx
INTERPOSE(statx);
#endif
INTERPOSE(symlinkat);
INTERPOSE(sync_file_range);
INTERPOSE(syncfs);
INTERPOSE(tgkill);
INTERPOSE(time);
INTERPOSE(timerfd_create);
INTERPOSE(timerfd_gettime);
INTERPOSE(timerfd_settime);
INTERPOSE(tkill);
INTERPOSE(uname);
INTERPOSE(unlinkat);
INTERPOSE(utimensat);
INTERPOSE(write);
INTERPOSE(writev);
// clang-format on<|MERGE_RESOLUTION|>--- conflicted
+++ resolved
@@ -18,186 +18,8 @@
 // Defines a thin wrapper whose function name 'func_name' is the same as the syscall name.
 #define INTERPOSE(func_name) INTERPOSE_REMAP(func_name, func_name)
 
-<<<<<<< HEAD
-    // r8, r9, and r10 aren't supported as register-constraints in
-    // extended asm templates. We have to use [local register
-    // variables](https://gcc.gnu.org/onlinedocs/gcc/Local-Register-Variables.html)
-    // instead. Calling any functions in between the register assignment and the
-    // asm template could clobber these registers, which is why we don't do the
-    // assignment directly above.
-    register long r10 __asm__("r10") = arg4;
-    register long r8 __asm__("r8") = arg5;
-    register long r9 __asm__("r9") = arg6;
-    __asm__ __volatile__(
-        "syscall"
-        : "=a"(rv)
-        : "a"(n), "D"(arg1), "S"(arg2), "d"(arg3), "r"(r10), "r"(r8), "r"(r9)
-        : "rcx", "r11", "memory");
-    return shadow_retval_to_errno(rv);
-}
-
-// Handle to the real syscall function, initialized once at load-time for
-// thread-safety.
-static long _real_syscall(long n, ...) {
-    va_list args;
-    va_start(args, n);
-    long rv = _vreal_syscall(n, args);
-    va_end(args);
-    return rv;
-}
-
-void shadow_intercepted_gettime(struct timespec *t) {
-    shim_disableInterposition();
-    clock_gettime(CLOCK_REALTIME, t);
-    shim_enableInterposition();
-}
-
-static SysCallReg _shadow_syscall_event(const ShimEvent* syscall_event) {
-
-    ShMemBlock ipc_blk = shim_thisThreadEventIPCBlk();
-
-    debug("sending syscall %ld event on %p", syscall_event->event_data.syscall.syscall_args.number,
-          ipc_blk.p);
-
-    shimevent_sendEventToShadow(ipc_blk.p, syscall_event);
-    SysCallReg rv = {0};
-
-    // By default we assume Shadow will return quickly, and so should spin
-    // rather than letting the OS block this thread.
-    bool spin = true;
-    while (true) {
-        debug("waiting for event on %p", ipc_blk.p);
-        ShimEvent res = {0};
-        shimevent_recvEventFromShadow(ipc_blk.p, &res, spin);
-        debug("got response of type %d on %p", res.event_id, ipc_blk.p);
-        // Reset spin-flag to true. (May have been set to false by a SHD_SHIM_EVENT_BLOCK in the
-        // previous iteration)
-        spin = true;
-        switch (res.event_id) {
-            case SHD_SHIM_EVENT_BLOCK: {
-                // Loop again, this time relinquishing the CPU while waiting for the next message.
-                spin = false;
-                // Ack the message.
-                shimevent_sendEventToShadow(ipc_blk.p, &res);
-                break;
-            }
-            case SHD_SHIM_EVENT_SYSCALL_COMPLETE: {
-                // Use provided result.
-                SysCallReg rv = res.event_data.syscall_complete.retval;
-                shimlogger_set_simulation_nanos(
-                    res.event_data.syscall_complete.simulation_nanos);
-                return rv;
-            }
-            case SHD_SHIM_EVENT_SYSCALL_DO_NATIVE: {
-                // Make the original syscall ourselves and use the result.
-                SysCallReg rv = res.event_data.syscall_complete.retval;
-                const SysCallReg* regs =
-                    syscall_event->event_data.syscall.syscall_args.args;
-                rv.as_i64 = _real_syscall(
-                    syscall_event->event_data.syscall.syscall_args.number,
-                    regs[0].as_u64, regs[1].as_u64, regs[2].as_u64,
-                    regs[3].as_u64, regs[4].as_u64, regs[5].as_u64);
-                return rv;
-            }
-            case SHD_SHIM_EVENT_SYSCALL: {
-                // Make the requested syscall ourselves and return the result
-                // to Shadow.
-                const SysCallReg* regs =
-                    res.event_data.syscall.syscall_args.args;
-                long syscall_rv = _real_syscall(
-                    res.event_data.syscall.syscall_args.number, regs[0].as_u64,
-                    regs[1].as_u64, regs[2].as_u64, regs[3].as_u64,
-                    regs[4].as_u64, regs[5].as_u64);
-                // Recover the true syscall return value from errno in the case
-                // of an error.
-                if (syscall_rv == -1) {
-                    syscall_rv = -errno;
-                }
-                ShimEvent syscall_complete_event = {
-                    .event_id = SHD_SHIM_EVENT_SYSCALL_COMPLETE,
-                    .event_data.syscall_complete.retval.as_i64 = syscall_rv,
-                };
-                shimevent_sendEventToShadow(ipc_blk.p, &syscall_complete_event);
-                break;
-            }
-            case SHD_SHIM_EVENT_CLONE_REQ:
-                shim_shmemHandleClone(&res);
-                shim_shmemNotifyComplete(ipc_blk.p);
-                break;
-            case SHD_SHIM_EVENT_CLONE_STRING_REQ:
-                shim_shmemHandleCloneString(&res);
-                shim_shmemNotifyComplete(ipc_blk.p);
-                break;
-            case SHD_SHIM_EVENT_WRITE_REQ:
-                shim_shmemHandleWrite(&res);
-                shim_shmemNotifyComplete(ipc_blk.p);
-                break;
-            case SHD_SHIM_EVENT_SHMEM_COMPLETE:
-                shim_shmemNotifyComplete(ipc_blk.p);
-                break;
-            default: {
-                error("Got unexpected event %d", res.event_id);
-                abort();
-            }
-        }
-    }
-}
-
-static long _vshadow_syscall(long n, va_list args) {
-    shim_disableInterposition();
-    ShimEvent e = {
-        .event_id = SHD_SHIM_EVENT_SYSCALL,
-        .event_data.syscall.syscall_args.number = n,
-    };
-    SysCallReg* regs = e.event_data.syscall.syscall_args.args;
-    for (int i = 0; i < 6; ++i) {
-        regs[i].as_u64 = va_arg(args, uint64_t);
-    }
-    long rv = shadow_retval_to_errno(_shadow_syscall_event(&e).as_i64);
-    shim_enableInterposition();
-    return rv;
-}
-
-long syscall(long n, ...) {
-    shim_ensure_init();
-    // Ensure that subsequent stack frames are on a different page than any
-    // local variables passed through to the syscall. This ensures that even
-    // if any of the syscall arguments are pointers, and those pointers cause
-    // shadow to remap the pages containing those pointers, the shim-side stack
-    // frames doing that work won't get their memory remapped out from under
-    // them.
-    void *padding = alloca(sysconf(_SC_PAGE_SIZE));
-
-    // Ensure that the compiler doesn't optimize away `padding`.
-    __asm__ __volatile__("" :: "m" (padding));
-
-    va_list(args);
-    va_start(args, n);
-    long rv;
-    if (shim_interpositionEnabled()) {
-        debug("Making interposed syscall %ld", n);
-        rv = _vshadow_syscall(n, args);
-    } else {
-        debug("Making real syscall %ld", n);
-        rv = _vreal_syscall(n, args);
-    }
-    va_end(args);
-    return rv;
-}
-
-// General-case macro for defining a thin wrapper function `fnname` that invokes
-// the syscall `sysname`.
-#define REMAP(type, fnname, sysname, params, ...)                                                  \
-    type fnname params { return (type)syscall(SYS_##sysname, ##__VA_ARGS__); }
-
-// Same as `REMAP`, but the wrapper function is named after the syscall name.
-#define NOREMAP(type, sysname, params, ...) REMAP(type, sysname, sysname, params, ##__VA_ARGS__)
-
-// Sorted by function name (e.g. using `sort -t',' -k2`).
-=======
 // Function definitions for the preloaded functions.
 // Note: send() and recv() are preloaded in preload_libraries.c
->>>>>>> cd42474d
 // clang-format off
 INTERPOSE_REMAP(__fcntl, fcntl);
 INTERPOSE_REMAP(creat64, creat);
